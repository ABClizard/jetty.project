--- conflicted
+++ resolved
@@ -18,10 +18,9 @@
 
 package org.eclipse.jetty.osgi.test;
 
-import static org.hamcrest.CoreMatchers.containsString;
 import static org.junit.Assert.assertEquals;
 import static org.junit.Assert.assertNotNull;
-import static org.junit.Assert.assertThat;
+import static org.junit.Assert.assertTrue;
 import static org.ops4j.pax.exam.CoreOptions.mavenBundle;
 import static org.ops4j.pax.exam.CoreOptions.systemProperty;
 
@@ -106,10 +105,10 @@
     @Test
     public void testIndex() throws Exception
     {
-        
+
         if (Boolean.getBoolean(TestOSGiUtil.BUNDLE_DEBUG))
             assertAllBundlesActiveOrResolved();
-            
+
         HttpClient client = new HttpClient();
         try
         {
@@ -121,20 +120,16 @@
             assertEquals(HttpStatus.OK_200, response.getStatus());
 
             String content = response.getContentAsString();
-<<<<<<< HEAD
-            assertThat(content, containsString("<h1>Servlet 3.0/3.1/4.0 Test WebApp</h1>"));
-=======
             assertTrue(content.contains("Test WebApp"));
->>>>>>> bd0a61b1
             
             Request req = client.POST("http://127.0.0.1:" + port + "/test");
             response = req.send();
             content = response.getContentAsString();
-            assertThat(content, containsString("<p><b>Result: <span class=\"pass\">PASS</span></p>"));
+            assertTrue(content.contains("<p><b>Result: <span class=\"pass\">PASS</span></p>"));
             
             response = client.GET("http://127.0.0.1:" + port + "/frag.html");
             content = response.getContentAsString();
-            assertThat(content, containsString("<h1>FRAGMENT</h1>"));
+            assertTrue(content.contains("<h1>FRAGMENT</h1>"));
         }
         finally
         {
