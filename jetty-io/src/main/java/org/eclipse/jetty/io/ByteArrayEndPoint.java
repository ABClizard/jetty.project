--- conflicted
+++ resolved
@@ -1,5 +1,5 @@
 // ========================================================================
-// Copyright (c) 2004-2009 Mort Bay Consulting Pty. Ltd.
+// Copyright (c) 2004-2012 Mort Bay Consulting Pty. Ltd.
 // ------------------------------------------------------------------------
 // All rights reserved. This program and the accompanying materials
 // are made available under the terms of the Eclipse Public License v1.0
@@ -222,7 +222,7 @@
     public void close()
     {
         _closed=true;
-        // TODO: for sbordet to fix - onClose();
+        // TODO: for sbordet to fix - onClose();  Moved invocation to AsycnByteArrayEndPoint for now (GW)
     }
 
     /* ------------------------------------------------------------ */
@@ -242,7 +242,6 @@
     public int fill(ByteBuffer buffer) throws IOException
     {
         if (_closed)
-<<<<<<< HEAD
             throw new EofException("CLOSED");
         if (_in==null)
             shutdownInput();
@@ -252,30 +251,6 @@
         if (filled>0)
             notIdle();
         return filled;
-=======
-            throw new IOException("CLOSED");
-        if (_growOutput && buffer.length()>_out.space())
-        {
-            _out.compact();
-
-            if (buffer.length()>_out.space())
-            {
-                ByteArrayBuffer n = new ByteArrayBuffer(_out.putIndex()+buffer.length());
-
-                n.put(_out.peek(0,_out.putIndex()));
-                if (_out.getIndex()>0)
-                {
-                    n.mark();
-                    n.setGetIndex(_out.getIndex());
-                }
-                _out=n;
-            }
-        }
-        int len = _out.put(buffer);
-        if (!buffer.isImmutable())
-            buffer.skip(len);
-        return len;
->>>>>>> 29fda3a7
     }
 
     /* ------------------------------------------------------------ */
