//
//  ========================================================================
//  Copyright (c) 1995-2019 Mort Bay Consulting Pty. Ltd.
//  ------------------------------------------------------------------------
//  All rights reserved. This program and the accompanying materials
//  are made available under the terms of the Eclipse Public License v1.0
//  and Apache License v2.0 which accompanies this distribution.
//
//      The Eclipse Public License is available at
//      http://www.eclipse.org/legal/epl-v10.html
//
//      The Apache License v2.0 is available at
//      http://www.opensource.org/licenses/apache2.0.php
//
//  You may elect to redistribute this code under either of these licenses.
//  ========================================================================
//

package org.eclipse.jetty.server;

import java.lang.invoke.MethodHandle;
import java.lang.invoke.MethodHandles;
import java.lang.invoke.MethodType;
import java.util.ArrayList;
import java.util.Collections;
import java.util.List;
import java.util.Locale;
import java.util.TimeZone;
import java.util.concurrent.TimeUnit;
import java.util.function.Supplier;
import java.util.regex.Matcher;
import java.util.regex.Pattern;
import javax.servlet.http.Cookie;

import org.eclipse.jetty.http.HttpFields;
import org.eclipse.jetty.http.QuotedCSV;
import org.eclipse.jetty.http.pathmap.PathMappings;
import org.eclipse.jetty.server.handler.ContextHandler;
import org.eclipse.jetty.util.DateCache;
import org.eclipse.jetty.util.annotation.ManagedAttribute;
import org.eclipse.jetty.util.annotation.ManagedObject;
import org.eclipse.jetty.util.component.ContainerLifeCycle;
import org.eclipse.jetty.util.log.Log;
import org.eclipse.jetty.util.log.Logger;

import static java.lang.invoke.MethodHandles.dropArguments;
import static java.lang.invoke.MethodHandles.foldArguments;
import static java.lang.invoke.MethodType.methodType;

/**
 * A flexible RequestLog, which produces log strings in a customizable format.
 * The Logger takes a format string where request characteristics can be added using "%" format codes which are
 * replaced by the corresponding value in the log output.
 * <p>
 * The terms server, client, local and remote are used to refer to the different addresses and ports
 * which can be logged. Server and client refer to the logical addresses which can be modified in the request
 * headers. Where local and remote refer to the physical addresses which may be a proxy between the
 * end-user and the server.
 *
 *
 * <br><br>Percent codes are specified in the format %MODIFIERS{PARAM}CODE
 * <pre>
 * MODIFIERS:
 *     Optional list of comma separated HTTP status codes which may be preceded by a single "!" to indicate
 *     negation. If the status code is not in the list the literal string "-" will be logged instead of
 *     the resulting value from the percent code.
 * {PARAM}:
 *     Parameter string which may be optional depending on the percent code used.
 * CODE:
 *     A one or two character code specified by the {@link CustomRequestLog} table of format codes.
 * </pre>
 *
 * <table>
 * <caption>Format Codes</caption>
 * <tr>
 * <td><b>Format String</b></td>
 * <td><b>Description</b></td>
 * </tr>
 *
 * <tr>
 * <td>%%</td>
 * <td>The percent sign.</td>
 * </tr>
 *
 * <tr>
 * <td valign="top">%{format}a</td>
 * <td>
 * Address or Hostname. Valid formats are {server, client, local, remote}
 * Optional format parameter which will be server by default.
 * <br>
 * Where server and client are the logical addresses which can be modified in the request headers, while local and
 * remote are the physical addresses so may be a proxy between the end-user and the server.
 * </td>
 * </tr>
 *
 * <tr>
 * <td valign="top">%{format}p</td>
 * <td>
 * Port. Valid formats are {server, client, local, remote}
 * Optional format parameter which will be server by default.
 * <br>
 * Where server and client are the logical ports which can be modified in the request headers, while local and
 * remote are the physical ports so may be to a proxy between the end-user and the server.
 * </td>
 * </tr>
 *
 * <tr>
 * <td valign="top">%{CLF}I</td>
 * <td>
 * Size of request in bytes, excluding HTTP headers.
 * Optional parameter with value of "CLF" to use CLF format, i.e. a '-' rather than a 0 when no bytes are sent.
 * </td>
 * </tr>
 *
 * <tr>
 * <td valign="top">%{CLF}O</td>
 * <td>
 * Size of response in bytes, excluding HTTP headers.
 * Optional parameter with value of "CLF" to use CLF format, i.e. a '-' rather than a 0 when no bytes are sent.
 * </td>
 * </tr>
 *
 * <tr>
 * <td valign="top">%{CLF}S</td>
 * <td>
 * Bytes transferred (received and sent). This is the combination of %I and %O.
 * Optional parameter with value of "CLF" to use CLF format, i.e. a '-' rather than a 0 when no bytes are sent.
 * </td>
 * </tr>
 *
 * <tr>
 * <td valign="top">%{VARNAME}C</td>
 * <td>
 * The contents of cookie VARNAME in the request sent to the server. Only version 0 cookies are fully supported.
 * Optional VARNAME parameter, without this parameter %C will log all cookies from the request.
 * </td>
 * </tr>
 *
 * <tr>
 * <td valign="top">%D</td>
 * <td>The time taken to serve the request, in microseconds.</td>
 * </tr>
 *
 * <tr>
 * <td valign="top">%{VARNAME}e</td>
 * <td>The contents of the environment variable VARNAME.</td>
 * </tr>
 *
 * <tr>
 * <td valign="top">%f</td>
 * <td>Filename.</td>
 * </tr>
 *
 * <tr>
 * <td valign="top">%H</td>
 * <td>The request protocol.</td>
 * </tr>
 *
 * <tr>
 * <td valign="top">%{VARNAME}i</td>
 * <td>The contents of VARNAME: header line(s) in the request sent to the server.</td>
 * </tr>
 *
 * <tr>
 * <td valign="top">%k</td>
 * <td>Number of keepalive requests handled on this connection.
 * Interesting if KeepAlive is being used, so that, for example, a '1' means the first keepalive request
 * after the initial one, '2' the second, etc...; otherwise this is always 0 (indicating the initial request).</td>
 * </tr>
 *
 * <tr>
 * <td valign="top">%m</td>
 * <td>The request method.</td>
 * </tr>
 *
 * <tr>
 * <td valign="top">%{VARNAME}o</td>
 * <td>The contents of VARNAME: header line(s) in the response.</td>
 * </tr>
 *
 * <tr>
 * <td valign="top">%q</td>
 * <td>The query string (prepended with a ? if a query string exists, otherwise an empty string).</td>
 * </tr>
 *
 * <tr>
 * <td valign="top">%r</td>
 * <td>First line of request.</td>
 * </tr>
 *
 * <tr>
 * <td valign="top">%R</td>
 * <td>The handler generating the response (if any).</td>
 * </tr>
 *
 * <tr>
 * <td valign="top">%s</td>
 * <td>Response status.</td>
 * </tr>
 *
 * <tr>
 * <td valign="top">%{format|timeZone|locale}t</td>
 * <td>
 * The time that the request was received.
 * Optional parameter in one of the following formats {format}, {format|timeZone} or {format|timeZone|locale}.<br><br>
 *
 * <pre>
 * Format Parameter: (default format [18/Sep/2011:19:18:28 -0400] where the last number indicates the timezone offset from GMT.)
 *     Must be in a format supported by {@link DateCache}
 *
 * TimeZone Parameter:
 *     Default timeZone GMT
 *     Must be in a format supported by {@link TimeZone#getTimeZone(String)}
 *
 * Locale Parameter:
 *     Default locale {@link Locale#getDefault()}
 *     Must be in a format supported by {@link Locale#forLanguageTag(String)}</pre>
 * </td>
 * </tr>
 *
 * <tr>
 * <td valign="top">%T</td>
 * <td>The time taken to serve the request, in seconds.</td>
 * </tr>
 *
 * <tr>
 * <td valign="top">%{UNIT}T</td>
 * <td>The time taken to serve the request, in a time unit given by UNIT.
 * Valid units are ms for milliseconds, us for microseconds, and s for seconds.
 * Using s gives the same result as %T without any format; using us gives the same result as %D.</td>
 * </tr>
 *
 * <tr>
 * <td valign="top">%{d}u</td>
 * <td>
 * Remote user if the request was authenticated. May be bogus if return status (%s) is 401 (unauthorized).
 * Optional parameter d, with this parameter deferred authentication will also be checked.
 * </td>
 * </tr>
 *
 * <tr>
 * <td valign="top">%U</td>
 * <td>The URL path requested, not including any query string.</td>
 * </tr>
 *
 * <tr>
 * <td valign="top">%X</td>
 * <td>
 * Connection status when response is completed:
 * <pre>
 * X = Connection aborted before the response completed.
 * + = Connection may be kept alive after the response is sent.
 * - = Connection will be closed after the response is sent.</pre>
 * </td>
 * </tr>
 *
 * <tr>
 * <td valign="top">%{VARNAME}^ti</td>
 * <td>The contents of VARNAME: trailer line(s) in the request sent to the server.</td>
 * </tr>
 *
 * <tr>
 * <td>%{VARNAME}^to</td>
 * <td>The contents of VARNAME: trailer line(s) in the response sent from the server.</td>
 * </tr>
 * </table>
 */
@ManagedObject("Custom format request log")
public class CustomRequestLog extends ContainerLifeCycle implements RequestLog
{
    protected static final Logger LOG = Log.getLogger(CustomRequestLog.class);

    public static final String DEFAULT_DATE_FORMAT = "dd/MMM/yyyy:HH:mm:ss ZZZ";

    public static final String NCSA_FORMAT = "%{client}a - %u %t \"%r\" %s %O";
    public static final String EXTENDED_NCSA_FORMAT = "%{client}a - %u %t \"%r\" %s %O \"%{Referer}i\" \"%{User-Agent}i\"";

    private static ThreadLocal<StringBuilder> _buffers = ThreadLocal.withInitial(() -> new StringBuilder(256));

    private String[] _ignorePaths;
    private transient PathMappings<String> _ignorePathMap;

    private RequestLog.Writer _requestLogWriter;
    private final MethodHandle _logHandle;
    private final String _formatString;

    public CustomRequestLog(RequestLog.Writer writer, String formatString)
    {
        _formatString = formatString;
        _requestLogWriter = writer;
        addBean(_requestLogWriter);

        try
        {
            _logHandle = getLogHandle(formatString);
        }
        catch (NoSuchMethodException e)
        {
            throw new IllegalStateException(e);
        }
        catch (IllegalAccessException e)
        {
            throw new IllegalStateException(e);
        }
    }

    public CustomRequestLog(String file)
    {
        this(file, EXTENDED_NCSA_FORMAT);
    }

    public CustomRequestLog(String file, String format)
    {
        this(new RequestLogWriter(file), format);
    }

    @ManagedAttribute("The RequestLogWriter")
    public RequestLog.Writer getWriter()
    {
        return _requestLogWriter;
    }

    /**
     * Writes the request and response information to the output stream.
     *
     * @see org.eclipse.jetty.server.RequestLog#log(Request, Response)
     */
    @Override
    public void log(Request request, Response response)
    {
        try
        {
            if (_ignorePathMap != null && _ignorePathMap.getMatch(request.getRequestURI()) != null)
                return;

            StringBuilder sb = _buffers.get();
            sb.setLength(0);

            _logHandle.invoke(sb, request, response);

            String log = sb.toString();
            _requestLogWriter.write(log);
        }
        catch (Throwable e)
        {
            LOG.warn(e);
        }
    }

    /**
     * Extract the user authentication
     *
     * @param request The request to extract from
     * @param checkDeferred Whether to check for deferred authentication
     * @return The string to log for authenticated user.
     */
    protected static String getAuthentication(Request request, boolean checkDeferred)
    {
        Authentication authentication = request.getAuthentication();

        String name = null;

        boolean deferred = false;
        if (checkDeferred && authentication instanceof Authentication.Deferred)
        {
            authentication = ((Authentication.Deferred)authentication).authenticate(request);
            deferred = true;
        }

        if (authentication instanceof Authentication.User)
            name = ((Authentication.User)authentication).getUserIdentity().getUserPrincipal().getName();

        return (name == null) ? null : (deferred ? ("?" + name) : name);
    }

    /**
     * Set request paths that will not be logged.
     *
     * @param ignorePaths array of request paths
     */
    public void setIgnorePaths(String[] ignorePaths)
    {
        _ignorePaths = ignorePaths;
    }

    /**
     * Retrieve the request paths that will not be logged.
     *
     * @return array of request paths
     */
    public String[] getIgnorePaths()
    {
        return _ignorePaths;
    }

    /**
     * Retrieve the format string.
     *
     * @return the format string
     */
    @ManagedAttribute("format string")
    public String getFormatString()
    {
        return _formatString;
    }

    /**
     * Set up request logging and open log file.
     *
     * @see org.eclipse.jetty.util.component.AbstractLifeCycle#doStart()
     */
    @Override
    protected synchronized void doStart() throws Exception
    {
        if (_ignorePaths != null && _ignorePaths.length > 0)
        {
            _ignorePathMap = new PathMappings<>();
            for (int i = 0; i < _ignorePaths.length; i++)
            {
                _ignorePathMap.put(_ignorePaths[i], _ignorePaths[i]);
            }
        }
        else
            _ignorePathMap = null;

        super.doStart();
    }

    private static void append(StringBuilder buf, String s)
    {
        if (s == null || s.length() == 0)
            buf.append('-');
        else
            buf.append(s);
    }

    private static void append(String s, StringBuilder buf)
    {
        append(buf, s);
    }

    private MethodHandle getLogHandle(String formatString) throws NoSuchMethodException, IllegalAccessException
    {
        MethodHandles.Lookup lookup = MethodHandles.lookup();
        MethodHandle append = lookup.findStatic(CustomRequestLog.class, "append", methodType(Void.TYPE, String.class, StringBuilder.class));
        MethodHandle logHandle = lookup.findStatic(CustomRequestLog.class, "logNothing", methodType(Void.TYPE, StringBuilder.class, Request.class, Response.class));

        List<Token> tokens = getTokens(formatString);
        Collections.reverse(tokens);

        for (Token t : tokens)
        {
            if (t.isLiteralString())
                logHandle = updateLogHandle(logHandle, append, t.literal);
            else
                logHandle = updateLogHandle(logHandle, append, lookup, t.code, t.arg, t.modifiers, t.negated);
        }

        return logHandle;
    }

    private static List<Token> getTokens(String formatString)
    {
        /*
        Extracts literal strings and percent codes out of the format string.
        We will either match a percent code of the format %MODIFIERS{PARAM}CODE, or a literal string
        until the next percent code or the end of the formatString is reached.

        where
            MODIFIERS is an optional comma separated list of numbers.
            {PARAM} is an optional string parameter to the percent code.
            CODE is a 1 to 2 character string corresponding to a format code.
         */
        final Pattern PATTERN = Pattern.compile("^(?:%(?<MOD>!?[0-9,]+)?(?:\\{(?<ARG>[^}]+)})?(?<CODE>(?:(?:ti)|(?:to)|[a-zA-Z%]))|(?<LITERAL>[^%]+))(?<REMAINING>.*)", Pattern.DOTALL | Pattern.MULTILINE);

        List<Token> tokens = new ArrayList<>();
        String remaining = formatString;
        while (remaining.length() > 0)
        {
            Matcher m = PATTERN.matcher(remaining);
            if (m.matches())
            {
                if (m.group("CODE") != null)
                {
                    String code = m.group("CODE");
                    String arg = m.group("ARG");
                    String modifierString = m.group("MOD");

                    Boolean negated = false;
                    if (modifierString != null)
                    {
                        if (modifierString.startsWith("!"))
                        {
                            modifierString = modifierString.substring(1);
                            negated = true;
                        }
                    }

                    List<String> modifiers = new QuotedCSV(modifierString).getValues();
                    tokens.add(new Token(code, arg, modifiers, negated));
                }
                else if (m.group("LITERAL") != null)
                {
                    String literal = m.group("LITERAL");
                    tokens.add(new Token(literal));
                }
                else
                {
                    throw new IllegalStateException("formatString parsing error");
                }

                remaining = m.group("REMAINING");
            }
            else
            {
                throw new IllegalArgumentException("Invalid format string");
            }
        }

        return tokens;
    }

    private static class Token
    {
        public final String code;
        public final String arg;
        public final List<String> modifiers;
        public final boolean negated;

        public final String literal;

        public Token(String code, String arg, List<String> modifiers, boolean negated)
        {
            this.code = code;
            this.arg = arg;
            this.modifiers = modifiers;
            this.negated = negated;

            this.literal = null;
        }

        public Token(String literal)
        {
            this.code = null;
            this.arg = null;
            this.modifiers = null;
            this.negated = false;

            this.literal = literal;
        }

        public boolean isLiteralString()
        {
            return (literal != null);
        }

        public boolean isPercentCode()
        {
            return (code != null);
        }
    }

    //TODO use integer comparisons instead of strings
    private static boolean modify(List<String> modifiers, Boolean negated, StringBuilder b, Request request, Response response)
    {
        String responseCode = Integer.toString(response.getStatus());
        if (negated)
        {
            return (!modifiers.contains(responseCode));
        }
        else
        {
            return (modifiers.contains(responseCode));
        }
    }

<<<<<<< HEAD
    private MethodHandle updateLogHandle(MethodHandle logHandle, MethodHandle append, String literal)
    {
        return foldArguments(logHandle, dropArguments(dropArguments(append.bindTo(literal), 1, Request.class), 2, Response.class));
    }

    private MethodHandle updateLogHandle(MethodHandle logHandle, MethodHandle append, String code, String arg, List<String> modifiers, boolean negated) throws NoSuchMethodException, IllegalAccessException
=======
    private MethodHandle updateLogHandle(MethodHandle logHandle, MethodHandle append, MethodHandles.Lookup lookup, String code, String arg, List<String> modifiers, boolean negated) throws NoSuchMethodException, IllegalAccessException
>>>>>>> d3bc0b93
    {
        MethodType logType = methodType(Void.TYPE, StringBuilder.class, Request.class, Response.class);
        MethodType logTypeArg = methodType(Void.TYPE, String.class, StringBuilder.class, Request.class, Response.class);

        //TODO should we throw IllegalArgumentExceptions when given arguments for codes which do not take them 
        MethodHandle specificHandle;
        switch (code)
        {
            case "%":
            {
                specificHandle = dropArguments(dropArguments(append.bindTo("%"), 1, Request.class), 2, Response.class);
                break;
            }

            case "a":
            {
                if (arg == null || arg.isEmpty())
                    arg = "server";

                String method;
                switch (arg)
                {
                    case "server":
                        method = "logServerHost";
                        break;

                    case "client":
                        method = "logClientHost";
                        break;

                    case "local":
                        method = "logLocalHost";
                        break;

                    case "remote":
                        method = "logRemoteHost";
                        break;

                    default:
                        throw new IllegalArgumentException("Invalid arg for %a");
                }

                specificHandle = lookup.findStatic(CustomRequestLog.class, method, logType);
                break;
            }

            case "p":
            {
                if (arg == null || arg.isEmpty())
                    arg = "server";

                String method;
                switch (arg)
                {

                    case "server":
                        method = "logServerPort";
                        break;

                    case "client":
                        method = "logClientPort";
                        break;

                    case "local":
                        method = "logLocalPort";
                        break;

                    case "remote":
                        method = "logRemotePort";
                        break;

                    default:
                        throw new IllegalArgumentException("Invalid arg for %p");
                }

                specificHandle = lookup.findStatic(CustomRequestLog.class, method, logType);
                break;
            }

            case "I":
            {
                String method;
                if (arg == null || arg.isEmpty())
                    method = "logBytesReceived";
                else if (arg.equalsIgnoreCase("clf"))
                    method = "logBytesReceivedCLF";
                else
                    throw new IllegalArgumentException("Invalid argument for %I");

                specificHandle = lookup.findStatic(CustomRequestLog.class, method, logType);
                break;
            }

            case "O":
            {
                String method;
                if (arg == null || arg.isEmpty())
                    method = "logBytesSent";
                else if (arg.equalsIgnoreCase("clf"))
                    method = "logBytesSentCLF";
                else
                    throw new IllegalArgumentException("Invalid argument for %O");

                specificHandle = lookup.findStatic(CustomRequestLog.class, method, logType);
                break;
            }

            case "S":
            {
                String method;
                if (arg == null || arg.isEmpty())
                    method = "logBytesTransferred";
                else if (arg.equalsIgnoreCase("clf"))
                    method = "logBytesTransferredCLF";
                else
                    throw new IllegalArgumentException("Invalid argument for %S");

                specificHandle = lookup.findStatic(CustomRequestLog.class, method, logType);
                break;
            }

            case "C":
            {
                if (arg == null || arg.isEmpty())
                {
                    specificHandle = lookup.findStatic(CustomRequestLog.class, "logRequestCookies", logType);
                }
                else
                {
                    specificHandle = lookup.findStatic(CustomRequestLog.class, "logRequestCookie", logTypeArg);
                    specificHandle = specificHandle.bindTo(arg);
                }
                break;
            }

            case "D":
            {
                specificHandle = lookup.findStatic(CustomRequestLog.class, "logLatencyMicroseconds", logType);
                break;
            }

            case "e":
            {
                if (arg == null || arg.isEmpty())
                    throw new IllegalArgumentException("No arg for %e");

                specificHandle = lookup.findStatic(CustomRequestLog.class, "logEnvironmentVar", logTypeArg);
                specificHandle = specificHandle.bindTo(arg);
                break;
            }

            case "f":
            {
                specificHandle = lookup.findStatic(CustomRequestLog.class, "logFilename", logType);
                break;
            }

            case "H":
            {
                specificHandle = lookup.findStatic(CustomRequestLog.class, "logRequestProtocol", logType);
                break;
            }

            case "i":
            {
                if (arg == null || arg.isEmpty())
                    throw new IllegalArgumentException("No arg for %i");

                specificHandle = lookup.findStatic(CustomRequestLog.class, "logRequestHeader", logTypeArg);
                specificHandle = specificHandle.bindTo(arg);
                break;
            }

            case "k":
            {
                specificHandle = lookup.findStatic(CustomRequestLog.class, "logKeepAliveRequests", logType);
                break;
            }

            case "m":
            {
                specificHandle = lookup.findStatic(CustomRequestLog.class, "logRequestMethod", logType);
                break;
            }

            case "o":
            {
                if (arg == null || arg.isEmpty())
                    throw new IllegalArgumentException("No arg for %o");

                specificHandle = lookup.findStatic(CustomRequestLog.class, "logResponseHeader", logTypeArg);
                specificHandle = specificHandle.bindTo(arg);
                break;
            }

            case "q":
            {
                specificHandle = lookup.findStatic(CustomRequestLog.class, "logQueryString", logType);
                break;
            }

            case "r":
            {
                specificHandle = lookup.findStatic(CustomRequestLog.class, "logRequestFirstLine", logType);
                break;
            }

            case "R":
            {
                specificHandle = lookup.findStatic(CustomRequestLog.class, "logRequestHandler", logType);
                break;
            }

            case "s":
            {
                specificHandle = lookup.findStatic(CustomRequestLog.class, "logResponseStatus", logType);
                break;
            }

            case "t":
            {
                String format = DEFAULT_DATE_FORMAT;
                TimeZone timeZone = TimeZone.getTimeZone("GMT");
                Locale locale = Locale.getDefault();

                if (arg != null && !arg.isEmpty())
                {
                    String[] args = arg.split("\\|");
                    switch (args.length)
                    {
                        case 1:
                            format = args[0];
                            break;

                        case 2:
                            format = args[0];
                            timeZone = TimeZone.getTimeZone(args[1]);
                            break;

                        case 3:
                            format = args[0];
                            timeZone = TimeZone.getTimeZone(args[1]);
                            locale = Locale.forLanguageTag(args[2]);
                            break;

                        default:
                            throw new IllegalArgumentException("Too many \"|\" characters in %t");
                    }
                }

                DateCache logDateCache = new DateCache(format, locale, timeZone);

                MethodType logTypeDateCache = methodType(Void.TYPE, DateCache.class, StringBuilder.class, Request.class, Response.class);
                specificHandle = lookup.findStatic(CustomRequestLog.class, "logRequestTime", logTypeDateCache);
                specificHandle = specificHandle.bindTo(logDateCache);
                break;
            }

            case "T":
            {
                if (arg == null)
                    arg = "s";

                String method;
                switch (arg)
                {
                    case "s":
                        method = "logLatencySeconds";
                        break;
                    case "us":
                        method = "logLatencyMicroseconds";
                        break;
                    case "ms":
                        method = "logLatencyMilliseconds";
                        break;
                    default:
                        throw new IllegalArgumentException("Invalid arg for %T");
                }

                specificHandle = lookup.findStatic(CustomRequestLog.class, method, logType);
                break;
            }

            case "u":
            {
                String method;
                if (arg == null || arg.isEmpty())
                    method = "logRequestAuthenticationWithDeferred";
                else
                    method = "logRequestAuthentication";

                specificHandle = lookup.findStatic(CustomRequestLog.class, method, logType);
                break;
            }

            case "U":
            {
                specificHandle = lookup.findStatic(CustomRequestLog.class, "logUrlRequestPath", logType);
                break;
            }

            case "X":
            {
                specificHandle = lookup.findStatic(CustomRequestLog.class, "logConnectionStatus", logType);
                break;
            }

            case "ti":
            {
                if (arg == null || arg.isEmpty())
                    throw new IllegalArgumentException("No arg for %ti");

                specificHandle = lookup.findStatic(CustomRequestLog.class, "logRequestTrailer", logTypeArg);
                specificHandle = specificHandle.bindTo(arg);
                break;
            }

            case "to":
            {
                if (arg == null || arg.isEmpty())
                    throw new IllegalArgumentException("No arg for %to");

                specificHandle = lookup.findStatic(CustomRequestLog.class, "logResponseTrailer", logTypeArg);
                specificHandle = specificHandle.bindTo(arg);
                break;
            }

            default:
                throw new IllegalArgumentException("Unsupported code %" + code);
        }

        if (modifiers != null && !modifiers.isEmpty())
        {
            MethodHandle modifierTest = lookup.findStatic(CustomRequestLog.class, "modify", methodType(Boolean.TYPE, List.class, Boolean.class, StringBuilder.class, Request.class, Response.class));

            MethodHandle dash = updateLogHandle(logHandle, append, "-");
            MethodHandle log = foldArguments(logHandle, specificHandle);
            modifierTest = modifierTest.bindTo(modifiers).bindTo(negated);

            return MethodHandles.guardWithTest(modifierTest, log, dash);
        }

        return foldArguments(logHandle, specificHandle);
    }

    //-----------------------------------------------------------------------------------//

    private static void logNothing(StringBuilder b, Request request, Response response)
    {
    }

    private static void logServerHost(StringBuilder b, Request request, Response response)
    {
        append(b, request.getServerName());
    }

    private static void logClientHost(StringBuilder b, Request request, Response response)
    {
        append(b, request.getRemoteHost());
    }

    private static void logLocalHost(StringBuilder b, Request request, Response response)
    {
        append(b, request.getHttpChannel().getEndPoint().getLocalAddress().getAddress().getHostAddress());
    }

    private static void logRemoteHost(StringBuilder b, Request request, Response response)
    {
        append(b, request.getHttpChannel().getEndPoint().getRemoteAddress().getAddress().getHostAddress());
    }

    private static void logServerPort(StringBuilder b, Request request, Response response)
    {
        b.append(request.getServerPort());
    }

    private static void logClientPort(StringBuilder b, Request request, Response response)
    {
        b.append(request.getRemotePort());
    }

    private static void logLocalPort(StringBuilder b, Request request, Response response)
    {
        b.append(request.getHttpChannel().getEndPoint().getLocalAddress().getPort());
    }

    private static void logRemotePort(StringBuilder b, Request request, Response response)
    {
        b.append(request.getHttpChannel().getEndPoint().getRemoteAddress().getPort());
    }

    private static void logResponseSize(StringBuilder b, Request request, Response response)
    {
        long written = response.getHttpChannel().getBytesWritten();
        b.append(written);
    }

    private static void logResponseSizeCLF(StringBuilder b, Request request, Response response)
    {
        long written = response.getHttpChannel().getBytesWritten();
        if (written == 0)
            b.append('-');
        else
            b.append(written);
    }

    private static void logBytesSent(StringBuilder b, Request request, Response response)
    {
        b.append(response.getHttpChannel().getBytesWritten());
    }

    private static void logBytesSentCLF(StringBuilder b, Request request, Response response)
    {
        long sent = response.getHttpChannel().getBytesWritten();
        if (sent == 0)
            b.append('-');
        else
            b.append(sent);
    }

    private static void logBytesReceived(StringBuilder b, Request request, Response response)
    {
        //todo this be content received rather than consumed
        b.append(request.getHttpInput().getContentConsumed());
    }

    private static void logBytesReceivedCLF(StringBuilder b, Request request, Response response)
    {
        //todo this be content received rather than consumed
        long received = request.getHttpInput().getContentConsumed();
        if (received == 0)
            b.append('-');
        else
            b.append(received);
    }

    private static void logBytesTransferred(StringBuilder b, Request request, Response response)
    {
        //todo this be content received rather than consumed
        b.append(request.getHttpInput().getContentConsumed() + response.getHttpOutput().getWritten());
    }

    private static void logBytesTransferredCLF(StringBuilder b, Request request, Response response)
    {
        //todo this be content received rather than consumed
        long transferred = request.getHttpInput().getContentConsumed() + response.getHttpOutput().getWritten();
        if (transferred == 0)
            b.append('-');
        else
            b.append(transferred);
    }

    private static void logRequestCookie(String arg, StringBuilder b, Request request, Response response)
    {
        for (Cookie c : request.getCookies())
        {
            if (arg.equals(c.getName()))
            {
                b.append(c.getValue());
                return;
            }
        }

        b.append('-');
    }

    private static void logRequestCookies(StringBuilder b, Request request, Response response)
    {
        Cookie[] cookies = request.getCookies();
        if (cookies == null || cookies.length == 0)
            b.append("-");
        else
        {
            for (int i = 0; i < cookies.length; i++)
            {
                if (i != 0)
                    b.append(';');
                b.append(cookies[i].getName());
                b.append('=');
                b.append(cookies[i].getValue());
            }
        }
    }

    private static void logEnvironmentVar(String arg, StringBuilder b, Request request, Response response)
    {
        append(b, System.getenv(arg));
    }

    private static void logFilename(StringBuilder b, Request request, Response response)
    {
        UserIdentity.Scope scope = request.getUserIdentityScope();
        if (scope == null || scope.getContextHandler() == null)
            b.append('-');
        else
        {
            ContextHandler context = scope.getContextHandler();
            int lengthToStrip = scope.getContextPath().length() > 1 ? scope.getContextPath().length() : 0;
            String filename = context.getServletContext().getRealPath(request.getPathInfo().substring(lengthToStrip));
            append(b, filename);
        }
    }

    private static void logRequestProtocol(StringBuilder b, Request request, Response response)
    {
        append(b, request.getProtocol());
    }

    private static void logRequestHeader(String arg, StringBuilder b, Request request, Response response)
    {
        append(b, request.getHeader(arg));
    }

    private static void logKeepAliveRequests(StringBuilder b, Request request, Response response)
    {
        long requests = request.getHttpChannel().getConnection().getMessagesIn();
        if (requests >= 0)
            b.append(requests);
        else
            b.append('-');
    }

    private static void logRequestMethod(StringBuilder b, Request request, Response response)
    {
        append(b, request.getMethod());
    }

    private static void logResponseHeader(String arg, StringBuilder b, Request request, Response response)
    {
        append(b, response.getHeader(arg));
    }

    private static void logQueryString(StringBuilder b, Request request, Response response)
    {
        append(b, "?" + request.getQueryString());
    }

    private static void logRequestFirstLine(StringBuilder b, Request request, Response response)
    {
        append(b, request.getMethod());
        b.append(" ");
        append(b, request.getOriginalURI());
        b.append(" ");
        append(b, request.getProtocol());
    }

    private static void logRequestHandler(StringBuilder b, Request request, Response response)
    {
        append(b, request.getServletName());
    }

    private static void logResponseStatus(StringBuilder b, Request request, Response response)
    {
        //todo can getCommittedMetaData be null? check what happens when its aborted
        b.append(response.getCommittedMetaData().getStatus());
    }

    private static void logRequestTime(DateCache dateCache, StringBuilder b, Request request, Response response)
    {
        b.append('[');
        append(b, dateCache.format(request.getTimeStamp()));
        b.append(']');
    }

    private static void logLatencyMicroseconds(StringBuilder b, Request request, Response response)
    {
        long currentTime = System.currentTimeMillis();
        long requestTime = request.getTimeStamp();

        long latencyMs = currentTime - requestTime;
        long latencyUs = TimeUnit.MILLISECONDS.toMicros(latencyMs);

        b.append(latencyUs);
    }

    private static void logLatencyMilliseconds(StringBuilder b, Request request, Response response)
    {
        long latency = System.currentTimeMillis() - request.getTimeStamp();
        b.append(latency);
    }

    private static void logLatencySeconds(StringBuilder b, Request request, Response response)
    {
        long latency = System.currentTimeMillis() - request.getTimeStamp();
        b.append(TimeUnit.MILLISECONDS.toSeconds(latency));
    }

    private static void logRequestAuthentication(StringBuilder b, Request request, Response response)
    {
        append(b, getAuthentication(request, false));
    }

    private static void logRequestAuthenticationWithDeferred(StringBuilder b, Request request, Response response)
    {
        append(b, getAuthentication(request, true));
    }

    private static void logUrlRequestPath(StringBuilder b, Request request, Response response)
    {
        append(b, request.getRequestURI());
    }

    private static void logConnectionStatus(StringBuilder b, Request request, Response response)
    {
        b.append(request.getHttpChannel().isResponseCompleted() ? (request.getHttpChannel().isPersistent() ? '+' : '-') : 'X');
    }

    private static void logRequestTrailer(String arg, StringBuilder b, Request request, Response response)
    {
        HttpFields trailers = request.getTrailerHttpFields();
        if (trailers != null)
            append(b, trailers.get(arg));
        else
            b.append('-');
    }

    private static void logResponseTrailer(String arg, StringBuilder b, Request request, Response response)
    {
        Supplier<HttpFields> supplier = response.getTrailers();
        if (supplier != null)
        {
            HttpFields trailers = supplier.get();

            if (trailers != null)
                append(b, trailers.get(arg));
            else
                b.append('-');
        }
        else
            b.append("-");
    }
}<|MERGE_RESOLUTION|>--- conflicted
+++ resolved
@@ -574,16 +574,12 @@
         }
     }
 
-<<<<<<< HEAD
     private MethodHandle updateLogHandle(MethodHandle logHandle, MethodHandle append, String literal)
     {
         return foldArguments(logHandle, dropArguments(dropArguments(append.bindTo(literal), 1, Request.class), 2, Response.class));
     }
 
-    private MethodHandle updateLogHandle(MethodHandle logHandle, MethodHandle append, String code, String arg, List<String> modifiers, boolean negated) throws NoSuchMethodException, IllegalAccessException
-=======
     private MethodHandle updateLogHandle(MethodHandle logHandle, MethodHandle append, MethodHandles.Lookup lookup, String code, String arg, List<String> modifiers, boolean negated) throws NoSuchMethodException, IllegalAccessException
->>>>>>> d3bc0b93
     {
         MethodType logType = methodType(Void.TYPE, StringBuilder.class, Request.class, Response.class);
         MethodType logTypeArg = methodType(Void.TYPE, String.class, StringBuilder.class, Request.class, Response.class);
