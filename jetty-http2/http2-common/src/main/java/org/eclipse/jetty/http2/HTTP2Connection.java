--- conflicted
+++ resolved
@@ -157,16 +157,12 @@
 
     protected void offerTask(Runnable task, boolean dispatch)
     {
-<<<<<<< HEAD
-        tasks.offer(task);
+        offerTask(task);
 
         // Because producing calls parse and parse can call offerTask, we have to make sure
         // we use the same strategy otherwise produce can be reentrant and that messes with 
         // the release mechanism.  TODO is this test sufficient to protect from this?
         ExecutionStrategy s = Invocable.isNonBlockingInvocation() ? nonBlockingStrategy : blockingStrategy;
-=======
-        offerTask(task);
->>>>>>> 0f97c3df
         if (dispatch)
             // TODO Why again is this necessary?
             s.dispatch();
