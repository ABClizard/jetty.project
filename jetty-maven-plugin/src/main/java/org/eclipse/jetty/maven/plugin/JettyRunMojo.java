//
//  ========================================================================
//  Copyright (c) 1995-2017 Mort Bay Consulting Pty. Ltd.
//  ------------------------------------------------------------------------
//  All rights reserved. This program and the accompanying materials
//  are made available under the terms of the Eclipse Public License v1.0
//  and Apache License v2.0 which accompanies this distribution.
//
//      The Eclipse Public License is available at
//      http://www.eclipse.org/legal/epl-v10.html
//
//      The Apache License v2.0 is available at
//      http://www.opensource.org/licenses/apache2.0.php
//
//  You may elect to redistribute this code under either of these licenses.
//  ========================================================================
//

package org.eclipse.jetty.maven.plugin;

import org.apache.maven.artifact.Artifact;
import org.apache.maven.plugin.MojoExecutionException;
import org.apache.maven.plugin.MojoFailureException;
import org.apache.maven.plugins.annotations.Parameter;
import org.apache.maven.project.MavenProject;
import org.codehaus.plexus.util.StringUtils;
import org.eclipse.jetty.util.PathWatcher;
import org.eclipse.jetty.util.PathWatcher.PathWatchEvent;
import org.eclipse.jetty.util.resource.Resource;
import org.eclipse.jetty.webapp.WebAppContext;

import java.io.File;
import java.io.IOException;
import java.net.URL;
import java.nio.file.Path;
import java.nio.file.Paths;
import java.util.ArrayList;
import java.util.Collection;
import java.util.Date;
import java.util.HashSet;
import java.util.Iterator;
import java.util.List;
import java.util.Set;
<<<<<<< HEAD

import org.apache.maven.artifact.Artifact;
import org.apache.maven.plugin.MojoExecutionException;
import org.apache.maven.plugin.MojoFailureException;
import org.apache.maven.plugins.annotations.Parameter;
import org.apache.maven.project.MavenProject;
import org.codehaus.plexus.util.StringUtils;
import org.eclipse.jetty.util.PathWatcher;
import org.eclipse.jetty.util.PathWatcher.PathWatchEvent;
import org.eclipse.jetty.util.resource.Resource;
import org.eclipse.jetty.webapp.WebAppContext;
=======
import java.util.stream.Collector;
import java.util.stream.Collectors;
>>>>>>> d5a9f0e0

/**
 *  This goal is used in-situ on a Maven project without first requiring that the project 
 *  is assembled into a war, saving time during the development cycle.
 *  <p>
 *  The plugin forks a parallel lifecycle to ensure that the "compile" phase has been completed before invoking Jetty. This means
 *  that you do not need to explicity execute a "mvn compile" first. It also means that a "mvn clean jetty:run" will ensure that
 *  a full fresh compile is done before invoking Jetty.
 *  <p>
 *  Once invoked, the plugin can be configured to run continuously, scanning for changes in the project and automatically performing a 
 *  hot redeploy when necessary. This allows the developer to concentrate on coding changes to the project using their IDE of choice and have those changes
 *  immediately and transparently reflected in the running web container, eliminating development time that is wasted on rebuilding, reassembling and redeploying.
 *  <p>
 *  You may also specify the location of a jetty.xml file whose contents will be applied before any plugin configuration.
 *  This can be used, for example, to deploy a static webapp that is not part of your maven build. 
 *  <p>
 *  There is a <a href="http://www.eclipse.org/jetty/documentation/current/maven-and-jetty.html">reference guide</a> to the configuration parameters for this plugin.
 * 
 * @goal run
 * @requiresDependencyResolution test
 * @execute phase="test-compile"
 * @description Runs jetty directly from a maven project
 */
public class JettyRunMojo extends AbstractJettyMojo
{
    public static final String DEFAULT_WEBAPP_SRC = "src"+File.separator+"main"+File.separator+"webapp";
    public static final String FAKE_WEBAPP = "webapp-tmp";
    
    

    /**
     * If true, the &lt;testOutputDirectory&gt;
     * and the dependencies of &lt;scope&gt;test&lt;scope&gt;
     * will be put first on the runtime classpath.
     * 
     * @parameter alias="useTestClasspath" default-value="false"
     */
    protected boolean useTestScope;
    
  
    /**
     * The default location of the web.xml file. Will be used
     * if &lt;webApp&gt;&lt;descriptor&gt; is not set.
     * 
     * @parameter default-value="${maven.war.webxml}"
     * @readonly
     */
    protected String webXml;
    
    
    /**
     * The directory containing generated classes.
     *
     * @parameter default-value="${project.build.outputDirectory}"
     * @required
     * 
     */
    protected File classesDirectory;
    
    /**
     * An optional pattern for includes/excludes of classes in the classesDirectory
     * @parameter
     */
    protected ScanPattern scanClassesPattern;
    
    
    
    
    /**
     * The directory containing generated test classes.
     * 
     * @parameter default-value="${project.build.testOutputDirectory}"
     * @required
     */
    protected File testClassesDirectory;
    
    /**
     * An optional pattern for includes/excludes of classes in the testClassesDirectory
     * @parameter
     */
    protected ScanPattern scanTestClassesPattern;
    
   
    
    /**
     * Root directory for all html/jsp etc files
     *
     * @parameter default-value="${maven.war.src}"
     * 
     */
    protected File webAppSourceDirectory;
    
 
    /**
     * List of files or directories to additionally periodically scan for changes. Optional.
     * @parameter
     */
    protected File[] scanTargets;
    
    
    /**
     * List of directories with ant-style &lt;include&gt; and &lt;exclude&gt; patterns
     * for extra targets to periodically scan for changes. Can be used instead of,
     * or in conjunction with &lt;scanTargets&gt;.Optional.
     * @parameter
     */
    protected ScanTargetPattern[] scanTargetPatterns;

    
    /**
     * maven-war-plugin reference
     */
    protected WarPluginInfo warPluginInfo;
    
    
    /**
     * List of deps that are wars
     */
    protected List<Artifact> warArtifacts;

    @Parameter(defaultValue = "${reactorProjects}", readonly = true, required = true)
    private List<MavenProject> reactorProjects;

    /** 
     * @see org.eclipse.jetty.maven.plugin.AbstractJettyMojo#execute()
     */
    @Override
    public void execute() throws MojoExecutionException, MojoFailureException
    {
        if ( !"war".equals( project.getPackaging() ) || skip )
        {
            return;
        }
        warPluginInfo = new WarPluginInfo(project);
        super.execute();
    }
    
    
    
    
    /**
     * Verify the configuration given in the pom.
     * 
     * @see AbstractJettyMojo#checkPomConfiguration()
     */
    public void checkPomConfiguration () throws MojoExecutionException
    {
        // check the location of the static content/jsps etc
        try
        {
            if ((webAppSourceDirectory == null) || !webAppSourceDirectory.exists())
            {  
                getLog().info("webAppSourceDirectory"+(webAppSourceDirectory == null ? " not set." : (webAppSourceDirectory.getAbsolutePath()+" does not exist."))+" Trying "+DEFAULT_WEBAPP_SRC);
                webAppSourceDirectory = new File (project.getBasedir(), DEFAULT_WEBAPP_SRC);             
                if (!webAppSourceDirectory.exists())
                {
                    getLog().info("webAppSourceDirectory "+webAppSourceDirectory.getAbsolutePath()+" does not exist. Trying "+project.getBuild().getDirectory()+File.separator+FAKE_WEBAPP);
                    
                    //try last resort of making a fake empty dir
                    File target = new File(project.getBuild().getDirectory());
                    webAppSourceDirectory = new File(target, FAKE_WEBAPP);
                    if (!webAppSourceDirectory.exists())
                        webAppSourceDirectory.mkdirs();              
                }
            }
            else
                getLog().info( "Webapp source directory = " + webAppSourceDirectory.getCanonicalPath());
        }
        catch (IOException e)
        {
            throw new MojoExecutionException("Webapp source directory does not exist", e);
        }
        
        // check reload mechanic
        if ( !"automatic".equalsIgnoreCase( reload ) && !"manual".equalsIgnoreCase( reload ) )
        {
            throw new MojoExecutionException( "invalid reload mechanic specified, must be 'automatic' or 'manual'" );
        }
        else
        {
            getLog().info("Reload Mechanic: " + reload );
        }
        getLog().info( "nonBlocking:" + nonBlocking );

        // check the classes to form a classpath with
        try
        {
            //allow a webapp with no classes in it (just jsps/html)
            if (classesDirectory != null)
            {
                if (!classesDirectory.exists())
                    getLog().info( "Classes directory "+ classesDirectory.getCanonicalPath()+ " does not exist");
                else
                    getLog().info("Classes = " + classesDirectory.getCanonicalPath());
            }
            else
                getLog().info("Classes directory not set");         
        }
        catch (IOException e)
        {
            throw new MojoExecutionException("Location of classesDirectory does not exist");
        }
    }

   


    @Override
    public void finishConfigurationBeforeStart() throws Exception
    {
        server.setStopAtShutdown(true); //as we will normally be stopped with a cntrl-c, ensure server stopped 
        super.finishConfigurationBeforeStart();
    }




    /** 
     * @see org.eclipse.jetty.maven.plugin.AbstractJettyMojo#configureWebApplication()
     */
    public void configureWebApplication() throws Exception
    {
       super.configureWebApplication();
       
       //Set up the location of the webapp.
       //There are 2 parts to this: setWar() and setBaseResource(). On standalone jetty,
       //the former could be the location of a packed war, while the latter is the location
       //after any unpacking. With this mojo, you are running an unpacked, unassembled webapp,
       //so the two locations should be equal.
       Resource webAppSourceDirectoryResource = Resource.newResource(webAppSourceDirectory.getCanonicalPath());
       if (webApp.getWar() == null)
           webApp.setWar(webAppSourceDirectoryResource.toString());
       
       if (webApp.getBaseResource() == null)
               webApp.setBaseResource(webAppSourceDirectoryResource);

       if (classesDirectory != null)
           webApp.setClasses (classesDirectory);
       if (useTestScope && (testClassesDirectory != null))
           webApp.setTestClasses (testClassesDirectory);

       webApp.setWebInfLib(getDependencyFiles());

       //get copy of a list of war artifacts
       Set<Artifact> matchedWarArtifacts = new HashSet<Artifact>();

       //process any overlays and the war type artifacts
       List<Overlay> overlays = new ArrayList<>();
       for (OverlayConfig config:warPluginInfo.getMavenWarOverlayConfigs())
       {
           //overlays can be individually skipped
           if (config.isSkip())
               continue;

           //an empty overlay refers to the current project - important for ordering
           if (config.isCurrentProject())
           {
               Overlay overlay = new Overlay(config, null);
               overlays.add(overlay);
               continue;
           }

           //if a war matches an overlay config
           Artifact a = getArtifactForOverlay(config, getWarArtifacts());
           if (a != null)
           {
               matchedWarArtifacts.add(a);
               SelectiveJarResource r = new SelectiveJarResource(new URL("jar:"+Resource.toURL(a.getFile()).toString()+"!/"));
               r.setIncludes(config.getIncludes());
               r.setExcludes(config.getExcludes());
               Overlay overlay = new Overlay(config, r);
               overlays.add(overlay);
           }
       }

       //iterate over the left over war artifacts and unpack them (without include/exclude processing) as necessary
       for (Artifact a: getWarArtifacts())
       {
           if (!matchedWarArtifacts.contains(a))
           {
               Overlay overlay = new Overlay(null, Resource.newResource(new URL("jar:"+Resource.toURL(a.getFile()).toString()+"!/")));
               overlays.add(overlay);
           }
       }

       webApp.setOverlays(overlays);
       
        //if we have not already set web.xml location, need to set one up
        if (webApp.getDescriptor() == null)
        {
            //Has an explicit web.xml file been configured to use?
            if (webXml != null)
            {
                Resource r = Resource.newResource(webXml);
                if (r.exists() && !r.isDirectory())
                {
                    webApp.setDescriptor(r.toString());
                }
            }
            
            //Still don't have a web.xml file: try the resourceBase of the webapp, if it is set
            if (webApp.getDescriptor() == null && webApp.getBaseResource() != null)
            {
                Resource r = webApp.getBaseResource().addPath("WEB-INF/web.xml");
                if (r.exists() && !r.isDirectory())
                {
                    webApp.setDescriptor(r.toString());
                }
            }
            
            //Still don't have a web.xml file: finally try the configured static resource directory if there is one
            if (webApp.getDescriptor() == null && (webAppSourceDirectory != null))
            {
                File f = new File (new File (webAppSourceDirectory, "WEB-INF"), "web.xml");
                if (f.exists() && f.isFile())
                {
                   webApp.setDescriptor(f.getCanonicalPath());
                }
            }
        }
        getLog().info( "web.xml file = "+webApp.getDescriptor());       
        getLog().info("Webapp directory = " + webAppSourceDirectory.getCanonicalPath());
    }
    
    private static File toFile(Resource resource)
    {
        try
        {
            return resource.getFile();
        }
        catch ( IOException e )
        {
            throw new RuntimeException( e.getMessage(), e );
        }
    }

    
    /** 
     * @see org.eclipse.jetty.maven.plugin.AbstractJettyMojo#configureScanner()
     */
    public void configureScanner ()
    throws MojoExecutionException
    {
        try
        {
            gatherScannables();
        }
        catch (Exception e)
        {
            throw new MojoExecutionException("Error forming scan list", e);
        }

        scanner.addListener(new PathWatcher.EventListListener()
        {

            @Override
            public void onPathWatchEvents(List<PathWatchEvent> events)
            {
                try
                {
                    boolean reconfigure = false;
                    if (events != null)
                    {
                        for (PathWatchEvent e:events)
                        {
                            if (e.getPath().equals(project.getFile().toPath()))
                            {
                                reconfigure = true;
                                break;
                            }
                        }
                    }

                    restartWebApp(reconfigure);
                }
                catch (Exception e)
                {
                    getLog().error("Error reconfiguring/restarting webapp after change in watched files",e);
                }
            }
        });
    }

    
    public void gatherScannables() throws Exception
    {
        if (webApp.getDescriptor() != null)
        {
            Resource r = Resource.newResource(webApp.getDescriptor());
            scanner.watch(r.getFile().toPath());
        }
        
        if (webApp.getJettyEnvXml() != null)
            scanner.watch(new File(webApp.getJettyEnvXml()).toPath());

        if (webApp.getDefaultsDescriptor() != null)
        {
            if (!WebAppContext.WEB_DEFAULTS_XML.equals(webApp.getDefaultsDescriptor()))
                scanner.watch(new File(webApp.getDefaultsDescriptor()).toPath());
        }

        if (webApp.getOverrideDescriptor() != null)
        {
            scanner.watch(new File(webApp.getOverrideDescriptor()).toPath());
        }
        
        File jettyWebXmlFile = findJettyWebXmlFile(new File(webAppSourceDirectory,"WEB-INF"));
        if (jettyWebXmlFile != null)
        {
            scanner.watch(jettyWebXmlFile.toPath());
        }
        
        //make sure each of the war artifacts is added to the scanner
        for (Artifact a:getWarArtifacts())
        {
            scanner.watch(a.getFile().toPath());
        }
        
        //handle the explicit extra scan targets
        if (scanTargets != null)
        {
            for (File f:scanTargets)
            {
                if (f.isDirectory())
                {
                    PathWatcher.Config config = new PathWatcher.Config(f.toPath());
                    config.setRecurseDepth(PathWatcher.Config.UNLIMITED_DEPTH);
                    scanner.watch(config);
                }
                else
                    scanner.watch(f.toPath());
            }
        }
        
        //handle the extra scan patterns
        if (scanTargetPatterns != null)
        {
            for (ScanTargetPattern p:scanTargetPatterns)
            {
                PathWatcher.Config config = new PathWatcher.Config(p.getDirectory().toPath());
                config.setRecurseDepth(PathWatcher.Config.UNLIMITED_DEPTH);
                for (String pattern:p.getExcludes())
                    config.addExcludeGlobRelative(pattern);
                for (String pattern:p.getIncludes())
                    config.addIncludeGlobRelative(pattern);
                scanner.watch(config);
            }
        }
      

        scanner.watch(project.getFile().toPath());

        if (webApp.getTestClasses() != null && webApp.getTestClasses().exists())
        {
            PathWatcher.Config config = new PathWatcher.Config(webApp.getTestClasses().toPath());
            config.setRecurseDepth(PathWatcher.Config.UNLIMITED_DEPTH);           
            if (scanTestClassesPattern != null)
            {
                for (String p:scanTestClassesPattern.getExcludes())
                    config.addExcludeGlobRelative(p);
                for (String p:scanTestClassesPattern.getIncludes())
                    config.addIncludeGlobRelative(p);
            }
            scanner.watch(config);
        }
        
        if (webApp.getClasses() != null && webApp.getClasses().exists())
        {
            PathWatcher.Config config = new PathWatcher.Config(webApp.getClasses().toPath());
            config.setRecurseDepth(PathWatcher.Config.UNLIMITED_DEPTH);
            if (scanClassesPattern != null)
            {
                for (String p:scanClassesPattern.getExcludes())
                    config.addExcludeGlobRelative(p);

                for (String p:scanClassesPattern.getIncludes())
                    config.addIncludeGlobRelative(p);

            }
            scanner.watch(config);
        }

        if (webApp.getWebInfLib() != null)
        {
            for (File f:webApp.getWebInfLib())
            {
                PathWatcher.Config config = new PathWatcher.Config(f.toPath());
                config.setRecurseDepth(PathWatcher.Config.UNLIMITED_DEPTH);
                scanner.watch(config);
            }
        }
    }

    
    /** 
     * @see org.eclipse.jetty.maven.plugin.AbstractJettyMojo#restartWebApp(boolean)
     */
    public void restartWebApp(boolean reconfigureScanner) throws Exception 
    {
        getLog().info("restarting "+webApp);
        getLog().debug("Stopping webapp ...");
        stopScanner();
        webApp.stop();

        getLog().debug("Reconfiguring webapp ...");
 
        checkPomConfiguration();
        configureWebApplication();

        // check if we need to reconfigure the scanner,
        // which is if the pom changes
        if (reconfigureScanner)
        {
            getLog().info("Reconfiguring scanner after change to pom.xml ...");
            scanner.reset();
            warArtifacts = null;
            configureScanner();
        }

        getLog().debug("Restarting webapp ...");
        webApp.start();
        startScanner();
        getLog().info("Restart completed at "+new Date().toString());
    }
    
    
    
    
    /**
     * @return
     */
    private List<File> getDependencyFiles()
    {
        List<File> dependencyFiles = new ArrayList<>();
        for ( Iterator<Artifact> iter = projectArtifacts.iterator(); iter.hasNext(); )
        {
            Artifact artifact = iter.next();
            
            // Include runtime and compile time libraries, and possibly test libs too
            if(artifact.getType().equals("war"))
            {
                continue;
            }
            MavenProject mavenProject = getProjectReferences( artifact, project );
            if (mavenProject != null)
            {
                File projectPath = Paths.get(mavenProject.getBuild().getOutputDirectory()).toFile();
                getLog().debug( "Adding project directory " + projectPath.toString() );
                dependencyFiles.add( projectPath );
                continue;
            }

            if (Artifact.SCOPE_PROVIDED.equals(artifact.getScope()))
                continue; //never add dependencies of scope=provided to the webapp's classpath (see also <useProvidedScope> param)

            if (Artifact.SCOPE_TEST.equals(artifact.getScope()) && !useTestScope)
                continue; //only add dependencies of scope=test if explicitly required

            dependencyFiles.add(artifact.getFile());
            getLog().debug( "Adding artifact " + artifact.getFile().getName() + " with scope "+artifact.getScope()+" for WEB-INF/lib " );   
        }
              
        return dependencyFiles; 
    }

    protected MavenProject getProjectReferences( Artifact artifact, MavenProject project )
    {
        if ( project.getProjectReferences() == null || project.getProjectReferences().isEmpty() )
        {
            return null;
        }
        Collection<MavenProject> mavenProjects = project.getProjectReferences().values();
        for ( MavenProject mavenProject : mavenProjects )
        {
            if ( StringUtils.equals( mavenProject.getId(), artifact.getId() ) )
            {
                return mavenProject;
            }
        }
        return null;
    }


    
    
    
    
    /**
     * @return
     */
    private List<Artifact> getWarArtifacts ()
    {
        if (warArtifacts != null)
            return warArtifacts;       
        
        warArtifacts = new ArrayList<>();
        for ( Iterator<Artifact> iter = projectArtifacts.iterator(); iter.hasNext(); )
        {
            Artifact artifact = iter.next();
            if (artifact.getType().equals("war") || artifact.getType().equals("zip"))
            {
                try
                {                  
                    warArtifacts.add(artifact);
                    getLog().info("Dependent war artifact "+artifact.getId());
                }
                catch(Exception e)
                {
                    throw new RuntimeException(e);
                }
            }
        }
        return warArtifacts;
    }

    protected Artifact getArtifactForOverlay (OverlayConfig o, List<Artifact> warArtifacts)
    {
        if (o == null || warArtifacts == null || warArtifacts.isEmpty())
            return null;
        
        for (Artifact a:warArtifacts)
        {
            if (o.matchesArtifact (a.getGroupId(), a.getArtifactId(), a.getClassifier()))
            {
               return a;
            }
        }
        
        return null;
    }
}<|MERGE_RESOLUTION|>--- conflicted
+++ resolved
@@ -41,22 +41,8 @@
 import java.util.Iterator;
 import java.util.List;
 import java.util.Set;
-<<<<<<< HEAD
-
-import org.apache.maven.artifact.Artifact;
-import org.apache.maven.plugin.MojoExecutionException;
-import org.apache.maven.plugin.MojoFailureException;
-import org.apache.maven.plugins.annotations.Parameter;
-import org.apache.maven.project.MavenProject;
-import org.codehaus.plexus.util.StringUtils;
-import org.eclipse.jetty.util.PathWatcher;
-import org.eclipse.jetty.util.PathWatcher.PathWatchEvent;
-import org.eclipse.jetty.util.resource.Resource;
-import org.eclipse.jetty.webapp.WebAppContext;
-=======
 import java.util.stream.Collector;
 import java.util.stream.Collectors;
->>>>>>> d5a9f0e0
 
 /**
  *  This goal is used in-situ on a Maven project without first requiring that the project 
@@ -640,7 +626,7 @@
     }
 
 
-    
+
     
     
     
