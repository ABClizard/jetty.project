--- conflicted
+++ resolved
@@ -18,11 +18,7 @@
 
 package org.eclipse.jetty.websocket.tests;
 
-<<<<<<< HEAD
-=======
-import java.lang.reflect.Field;
 import java.nio.ByteBuffer;
->>>>>>> 69763a71
 import java.util.concurrent.CountDownLatch;
 import java.util.concurrent.LinkedBlockingQueue;
 import java.util.concurrent.TimeUnit;
@@ -120,9 +116,6 @@
         messageQueue.offer(message);
     }
 
-<<<<<<< HEAD
-    public EndPoint getEndPoint()
-=======
     @Override
     public void onWebSocketBinary(byte[] payload, int offset, int len)
     {
@@ -130,8 +123,7 @@
         binaryMessageQueue.offer(ByteBuffer.wrap(payload, offset, len));
     }
 
-    public EndPoint getEndPoint() throws Exception
->>>>>>> 69763a71
+    public EndPoint getEndPoint()
     {
         Session session = getSession();
         assertThat("Session type", session, instanceOf(WebSocketSession.class));
