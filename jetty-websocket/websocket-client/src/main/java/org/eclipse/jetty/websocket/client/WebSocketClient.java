--- conflicted
+++ resolved
@@ -31,12 +31,8 @@
 import java.util.concurrent.CopyOnWriteArrayList;
 import java.util.concurrent.Executor;
 import java.util.concurrent.Future;
-<<<<<<< HEAD
-import java.util.concurrent.ThreadLocalRandom;
+import java.util.function.Supplier;
 import java.util.function.Consumer;
-=======
-import java.util.function.Supplier;
->>>>>>> 42e93900
 
 import org.eclipse.jetty.client.HttpClient;
 import org.eclipse.jetty.io.ByteBufferPool;
@@ -73,16 +69,11 @@
     // From HttpClient
     private final HttpClient httpClient;
 
-<<<<<<< HEAD
-    // The container
-    private final WebSocketContainerScope containerScope;
-=======
     // CDI layer
     private final Supplier<DecoratedObjectFactory> objectFactorySupplier;
 
     // WebSocket Specifics
     private final WebSocketPolicy policy;
->>>>>>> 42e93900
     private final WebSocketExtensionFactory extensionRegistry;
     private SessionFactory sessionFactory;
     private final List<WebSocketSession.Listener> listeners = new CopyOnWriteArrayList<>();
@@ -119,29 +110,12 @@
      */
     public WebSocketClient(HttpClient httpClient, DecoratedObjectFactory objectFactory)
     {
-<<<<<<< HEAD
-        this.containerScope = new SimpleContainerScope(WebSocketPolicy.newClientPolicy(),new MappedByteBufferPool(),objectFactory);
-        this.httpClient = httpClient;
-        this.extensionRegistry = new WebSocketExtensionFactory(containerScope);
-        this.sessionFactory = new WebSocketSessionFactory(containerScope);
-=======
         this(new SimpleContainerScope(new WebSocketPolicy(WebSocketBehavior.CLIENT), null, null, null, objectFactory), null, null, httpClient);
->>>>>>> 42e93900
     }
 
     /**
      * Create a new WebSocketClient
      *
-<<<<<<< HEAD
-     * @param executor
-     *            the executor to use
-     */
-    public WebSocketClient(Executor executor)
-    {
-        this(new HttpClient());
-        this.httpClient.setExecutor(executor);
-
-=======
      * @param sslContextFactory
      *            ssl context factory to use
      * @deprecated use {@link #WebSocketClient(HttpClient)} instead
@@ -150,7 +124,6 @@
     public WebSocketClient(SslContextFactory sslContextFactory)
     {
         this(sslContextFactory,null, null);
->>>>>>> 42e93900
     }
 
     /**
@@ -162,13 +135,7 @@
      */
     public WebSocketClient(Executor executor)
     {
-<<<<<<< HEAD
-        this(new HttpClient());
-        addBean(this.httpClient);
-        this.httpClient.setByteBufferPool(bufferPool);
-=======
         this(null, executor, null);
->>>>>>> 42e93900
     }
 
     /**
@@ -181,12 +148,7 @@
     @Deprecated
     public WebSocketClient(ByteBufferPool bufferPool)
     {
-<<<<<<< HEAD
-        this(new HttpClient(sslContextFactory));
-        addBean(this.httpClient);
-=======
         this(null, null, bufferPool);
->>>>>>> 42e93900
     }
 
     /**
@@ -196,16 +158,12 @@
      *            ssl context factory to use
      * @param executor
      *            the executor to use
-     */
+     * @deprecated use {@link #WebSocketClient(HttpClient)} instead
+     */
+    @Deprecated
     public WebSocketClient(SslContextFactory sslContextFactory, Executor executor)
     {
-<<<<<<< HEAD
-        this(new HttpClient(sslContextFactory));
-        addBean(this.httpClient);
-        this.httpClient.setExecutor(executor);
-=======
         this(sslContextFactory, executor, null);
->>>>>>> 42e93900
     }
 
     /**
@@ -266,21 +224,8 @@
      */
     private WebSocketClient(SslContextFactory sslContextFactory, Executor executor, ByteBufferPool bufferPool, DecoratedObjectFactory objectFactory)
     {
-<<<<<<< HEAD
-        this.httpClient = new HttpClient(sslContextFactory);
-        this.httpClient.setExecutor(getExecutor(executor));
-        this.httpClient.setByteBufferPool(bufferPool);
-        addBean(this.httpClient);
-        
-        this.containerScope = new SimpleContainerScope(WebSocketPolicy.newClientPolicy(), bufferPool, objectFactory);
-
-        this.extensionRegistry = new WebSocketExtensionFactory(containerScope);
-
-        this.sessionFactory = new WebSocketSessionFactory(containerScope);
-=======
         this(new SimpleContainerScope(new WebSocketPolicy(WebSocketBehavior.CLIENT), bufferPool, executor, sslContextFactory, objectFactory));
         addBean(this.httpClient);
->>>>>>> 42e93900
     }
 
     /**
@@ -319,12 +264,6 @@
         {
             this.httpClient = httpClient;
         }
-<<<<<<< HEAD
-        
-        this.extensionRegistry = new WebSocketExtensionFactory(containerScope);
-
-        this.sessionFactory = sessionFactory;
-=======
 
         // Ensure we get a Client version of the policy.
         this.policy = scope.getPolicy().clonePolicy(WebSocketBehavior.CLIENT);
@@ -332,9 +271,7 @@
         this.objectFactorySupplier = () -> scope.getObjectFactory();
         this.extensionRegistry = new WebSocketExtensionFactory(this);
 
-        this.eventDriverFactory = eventDriverFactory == null ? new EventDriverFactory(this) : eventDriverFactory;
         this.sessionFactory = sessionFactory == null ? new WebSocketSessionFactory(this) : sessionFactory;
->>>>>>> 42e93900
     }
 
     public Future<Session> connect(Object websocket, URI toUri) throws IOException
@@ -433,6 +370,7 @@
         init();
 
         WebSocketUpgradeRequest wsReq = new WebSocketUpgradeRequest(this,httpClient,request);
+
         wsReq.setUpgradeListener(upgradeListener);
         return wsReq.sendAsync();
     }
@@ -504,21 +442,6 @@
         return httpClient.getExecutor();
     }
 
-    // Internal getExecutor for defaulting to internal executor if not provided
-    private Executor getExecutor(final Executor executor)
-    {
-        if (executor == null)
-        {
-            QueuedThreadPool threadPool = new QueuedThreadPool();
-            String name = "WebSocketClient@" + hashCode();
-            threadPool.setName(name);
-            threadPool.setDaemon(true);
-            return threadPool;
-        }
-
-        return executor;
-    }
-
     public ExtensionFactory getExtensionFactory()
     {
         return extensionRegistry;
@@ -543,20 +466,20 @@
     @Deprecated
     public int getMaxBinaryMessageBufferSize()
     {
+        return getPolicy().getMaxBinaryMessageBufferSize();
+    }
+
+    /**
+     * Get the maximum size for a binary message.
+     *
+     * @return the maximum size of a binary message.
+     */
+    public long getMaxBinaryMessageSize()
+    {
         return getPolicy().getMaxBinaryMessageSize();
     }
 
     /**
-     * Get the maximum size for a binary message.
-     *
-     * @return the maximum size of a binary message.
-     */
-    public long getMaxBinaryMessageSize()
-    {
-        return getPolicy().getMaxBinaryMessageSize();
-    }
-
-    /**
      * Get the max idle timeout for new connections.
      *
      * @return the max idle timeout in milliseconds for new connections.
@@ -576,7 +499,7 @@
     @Deprecated
     public int getMaxTextMessageBufferSize()
     {
-        return getPolicy().getMaxTextMessageSize();
+        return getPolicy().getMaxTextMessageBufferSize();
     }
 
     /**
